--- conflicted
+++ resolved
@@ -425,11 +425,7 @@
              (set! prefix #f)))))
     (until done?
       (let-values (((value type) (lex-shell ctx equal-is-operator?)))
-<<<<<<< HEAD
-        ; (debugf "parse-shell2*... ret=~s value=~s type=~s~%" (reverse ret) value type)
-=======
         ; (debugf "parse-shell-forms... ret=~s value=~s type=~s~%" (reverse ret) value type)
->>>>>>> 6a8cfde8
         (case type
           ((eof)
             (unless (eq? type end-type)
@@ -494,13 +490,8 @@
         (set! can-change-parser? (eq? 'separator type))
         (set! equal-is-operator? (or (eq? 'separator type) (eq? 'rlist-assign type)))))
 
-<<<<<<< HEAD
-    ; (debugf "...parse-shell2* ret=~s~%" (reverse ret))
-    (values (%simplify-parse-shell2 end-type prefix ret) parser)))
-=======
     ; (debugf "...parse-shell-forms ret=~s~%" (reverse ret))
     (values (%simplify-parse-shell-forms end-type prefix ret) parser)))
->>>>>>> 6a8cfde8
 
 
 
